// Copyright © 2016-present Bjørn Erik Pedersen <bjorn.erik.pedersen@gmail.com>.
//
// Use of this source code is governed by an MIT-style
// license that can be found in the LICENSE file.

package gitmap

import (
	"bytes"
	"errors"
	"fmt"
	"os/exec"
	"path/filepath"
	"strings"
	"time"
)

var (
	// will be modified during tests
	gitExec string

	GitNotFound = errors.New("Git executable not found in $PATH")
)

type GitRepo struct {
	// TopLevelAbsPath contains the absolute path of the top-level directory.
	// This is similar to the answer from "git rev-parse --show-toplevel"
	// except symbolic link is not followed on non-Windows platforms.
	// Note that this follows Git's way of handling paths, so expect to get forward slashes,
	// even on Windows.
	TopLevelAbsPath string

	// The files in this Git repository.
	Files GitMap
}

// GitMap maps filenames to Git revision information.
type GitMap map[string]*GitInfo

// GitInfo holds information about a Git commit.
type GitInfo struct {
	Hash            string    `json:"hash"`            // Commit hash
	AbbreviatedHash string    `json:"abbreviatedHash"` // Abbreviated commit hash
	Subject         string    `json:"subject"`         // The commit message's subject/title line
	AuthorName      string    `json:"authorName"`      // The author name, respecting .mailmap
	AuthorEmail     string    `json:"authorEmail"`     // The author email address, respecting .mailmap
	AuthorDate      time.Time `json:"authorDate"`      // The author date
	CommitDate      time.Time `json:"commitDate"`      // The commit date
}

// Map creates a GitRepo with a file map from the given repository path and revision.
// Use blank or HEAD as revision for the currently active revision.
func Map(repository, revision string) (*GitRepo, error) {
	m := make(GitMap)

	// First get the top level repo path
	absRepoPath, err := filepath.Abs(repository)

	if err != nil {
		return nil, err
	}

	out, err := git("-C", repository, "rev-parse", "--show-cdup")

	if err != nil {
		return nil, err
	}

	cdUp := strings.TrimSpace(string(out))
	topLevelPath := filepath.ToSlash(filepath.Join(absRepoPath, cdUp))

	gitLogArgs := strings.Fields(fmt.Sprintf(
		`--name-only --no-merges --format=format:%%x1e%%H%%x1f%%h%%x1f%%s%%x1f%%aN%%x1f%%aE%%x1f%%ai%%x1f%%ci %s`,
		revision,
	))

<<<<<<< HEAD
	gitLogArgs = append([]string{"-c", "diff.renames=0", "-c", "core.quotepath=0", "-C", repository, "log"}, gitLogArgs...)
=======
	gitLogArgs = append([]string{"-c", "diff.renames=0", "-c", "log.showSignature=0", "-C", repository, "log"}, gitLogArgs...)
>>>>>>> 955fd150
	out, err = git(gitLogArgs...)

	if err != nil {
		return nil, err
	}

	entriesStr := string(out)
	entriesStr = strings.Trim(entriesStr, "\n\x1e'")
	entries := strings.Split(entriesStr, "\x1e")

	for _, e := range entries {
		lines := strings.Split(e, "\n")
		gitInfo, err := toGitInfo(lines[0])

		if err != nil {
			return nil, err
		}

		for _, filename := range lines[1:] {
			filename := strings.TrimSpace(filename)
			if filename == "" {
				continue
			}
			if _, ok := m[filename]; !ok {
				m[filename] = gitInfo
			}
		}
	}

	return &GitRepo{Files: m, TopLevelAbsPath: topLevelPath}, nil
}

func git(args ...string) ([]byte, error) {
	out, err := exec.Command(gitExec, args...).CombinedOutput()

	if err != nil {
		if ee, ok := err.(*exec.Error); ok {
			if ee.Err == exec.ErrNotFound {
				return nil, GitNotFound
			}
		}

		return nil, errors.New(string(bytes.TrimSpace(out)))
	}

	return out, nil
}

func toGitInfo(entry string) (*GitInfo, error) {
	items := strings.Split(entry, "\x1f")
	authorDate, err := time.Parse("2006-01-02 15:04:05 -0700", items[5])
	if err != nil {
		return nil, err
	}
	commitDate, err := time.Parse("2006-01-02 15:04:05 -0700", items[6])
	if err != nil {
		return nil, err
	}

	return &GitInfo{
		Hash:            items[0],
		AbbreviatedHash: items[1],
		Subject:         items[2],
		AuthorName:      items[3],
		AuthorEmail:     items[4],
		AuthorDate:      authorDate,
		CommitDate:      commitDate,
	}, nil
}

func init() {
	initDefaults()
}

func initDefaults() {
	gitExec = "git"
}<|MERGE_RESOLUTION|>--- conflicted
+++ resolved
@@ -74,11 +74,7 @@
 		revision,
 	))
 
-<<<<<<< HEAD
-	gitLogArgs = append([]string{"-c", "diff.renames=0", "-c", "core.quotepath=0", "-C", repository, "log"}, gitLogArgs...)
-=======
-	gitLogArgs = append([]string{"-c", "diff.renames=0", "-c", "log.showSignature=0", "-C", repository, "log"}, gitLogArgs...)
->>>>>>> 955fd150
+	gitLogArgs = append([]string{"-c", "diff.renames=0", "-c", "log.showSignature=0", "-c", "core.quotepath=0", "-C", repository, "log"}, gitLogArgs...)
 	out, err = git(gitLogArgs...)
 
 	if err != nil {
